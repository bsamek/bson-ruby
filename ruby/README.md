--- conflicted
+++ resolved
@@ -1,4 +1,6 @@
-<<<<<<< HEAD
+BSON
+====
+
 Review
 ======
 obj.to_bson(encoded) appends bson for obj to encoded
@@ -24,11 +26,4 @@
         e.g., const array of strings for first 1024
     Mongo::Protocol
         Insert
-        Message
-
-
-
-=======
-BSON
-====
->>>>>>> 59672235
+        Message